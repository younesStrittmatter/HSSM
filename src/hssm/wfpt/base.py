--- conflicted
+++ resolved
@@ -18,11 +18,7 @@
 
 
 def k_small(rt: np.ndarray, err: float) -> np.ndarray:
-<<<<<<< HEAD
-    """Determines number of terms needed for small-t expansion.
-=======
     """Determine number of terms needed for small-t expansion.
->>>>>>> b54e1447
 
     Parameters
     ----------
@@ -50,11 +46,7 @@
     rt
         An 1D numpy array of flipped RTs. (0, inf).
     err
-<<<<<<< HEAD
-        Error bound.
-=======
         Error bound
->>>>>>> b54e1447
 
     Returns
     -------
@@ -68,22 +60,14 @@
 
 
 def compare_k(rt: np.ndarray, err: float) -> np.ndarray:
-<<<<<<< HEAD
-    """Computes and compares k_small with k_large.
-=======
     """Compute and compare k_small with k_large.
->>>>>>> b54e1447
 
     Parameters
     ----------
     rt
         An 1D numpy of flipped RTs. (0, inf).
     err
-<<<<<<< HEAD
-        Error bound
-=======
-        Error bound.
->>>>>>> b54e1447
+        Error bound.
 
     Returns
     -------
@@ -117,21 +101,6 @@
         This function uses a closure to save the result of past computation.
         If `rt` and `err` passed to it does not change, then it will directly
         return the results of the previous computation.
-<<<<<<< HEAD
-
-        Parameters
-        ----------
-        rt
-            A 1D numpy array of flipped RTs. (0, inf).
-        err
-            Error bound.
-
-        Returns
-        -------
-            A 1D boolean at array of which implementation should be used.
-        """
-=======
->>>>>>> b54e1447
 
         Parameters
         ----------
@@ -176,28 +145,17 @@
 
 
 def get_ks(k_terms: int, fast: bool) -> np.ndarray:
-<<<<<<< HEAD
-    """Returns an array of ks given the number of terms needed to
-    approximate the sum of the infinite series.
-=======
     """Return an array of ks.
 
     Returns an array of ks given the number of terms needed to approximate the sum of
     the infinite series.
->>>>>>> b54e1447
-
-    Parameters
-    ----------
-    k_terms
-<<<<<<< HEAD
-        The number of terms needed
-    fast
-        Whether the function is used in the fast of slow expansion.
-=======
+
+    Parameters
+    ----------
+    k_terms
         number of terms needed
     fast
         whether the function is used in the fast of slow expansion.
->>>>>>> b54e1447
 
     Returns
     -------
@@ -221,11 +179,7 @@
     w
         Normalized decision starting point. (0, 1).
     k_terms
-<<<<<<< HEAD
-        The number of terms to use to approximate the PDF.
-=======
-        number of terms to use to approximate the PDF.
->>>>>>> b54e1447
+        number of terms to use to approximate the PDF.
 
     Returns
     -------
@@ -280,12 +234,7 @@
     err: float = 1e-7,
     k_terms: int = 10,
 ) -> np.ndarray:
-<<<<<<< HEAD
-    """Compute the appproximated density of f(tt|0,1,w) using the method
-    and implementation of Navarro & Fuss, 2009.
-=======
     """Compute the appproximated density of f(tt|0,1,w).
->>>>>>> b54e1447
 
     Parameters
     ----------
@@ -298,19 +247,11 @@
     err
         Error bound.
     k_terms
-<<<<<<< HEAD
-        Number of terms to use to approximate the PDF.
-
-    Returns
-    -------
-        The approximated density of f(tt|0,1,w).
-=======
         number of terms to use to approximate the PDF.
 
     Returns
     -------
         The Approximated density of f(tt|0,1,w).
->>>>>>> b54e1447
     """
     lambda_rt = decision(rt, err)
     tt = rt / a**2
@@ -338,35 +279,6 @@
 
     Computes the log-likelihood of the drift diffusion model f(t|v,a,z) using
     the method and implementation of Navarro & Fuss, 2009.
-<<<<<<< HEAD
-
-    Parameters
-    ----------
-    data
-        2-column numpy array of (response time, response)
-    v
-        Mean drift rate. (-inf, inf).
-    sv
-        Standard deviation of the drift rate [0, inf).
-    a
-        Value of decision upper bound. (0, inf).
-    z
-        Normalized decision starting point. (0, 1).
-    t
-        Non-decision time [0, inf).
-    err
-        Error bound.
-    k_terms
-        number of terms to use to approximate the PDF.
-    epsilon
-        A small positive number to prevent division by zero ortaking the log of zero.
-
-    Returns
-    -------
-        The log likelihood of the drift diffusion model.
-    """
-=======
->>>>>>> b54e1447
 
     Parameters
     ----------
@@ -443,8 +355,9 @@
     k_terms: int = 10,
     epsilon: float = 1e-15,
 ) -> np.ndarray:
-    """Computes the log-likelihood of the drift diffusion model f(t|v,a,z) using
-    the method and implementation of Navarro & Fuss, 2009.
+    """Compute the log-likelihood of the drift diffusion model f(t|v,a,z).
+
+    Using the method and implementation of Navarro & Fuss, 2009.
 
     Parameters
     ----------
