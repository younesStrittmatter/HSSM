--- conflicted
+++ resolved
@@ -93,12 +93,7 @@
     return logp
 
 
-<<<<<<< HEAD
 def make_model_rv(model_name: str, list_params: list[str]) -> Type[RandomVariable]:
-
-=======
-def make_model_rv(list_params: list[str]) -> Type[RandomVariable]:
->>>>>>> 4e16588b
     """Builds a RandomVariable Op according to the list of parameters.
 
     Args:
@@ -133,10 +128,19 @@
             cls,
             rng: np.random.Generator,
             *args,
-            size: int,
             **kwargs,
         ) -> np.ndarray:
             """Generates random variables from this distribution."""
+
+            # First figure out what the size specified here is
+            # Since the number of unnamed arguments is underdetermined,
+            # we are going to use this hack.
+            if "size" in kwargs:
+                size = kwargs.pop("size")
+            else:
+                size = args[-1]
+                args = args[:-1]
+
             iinfo32 = np.iinfo(np.uint32)
             seed = rng.integers(0, iinfo32.max, dtype=np.uint32)
 
@@ -151,7 +155,7 @@
                 # All parameters are scalars
 
                 theta = np.stack(args)
-                n_samples = size
+                n_samples = 1 if not size else size
             else:
                 theta = np.zeros([size, len(args)])
                 for i, arg in enumerate(args):
