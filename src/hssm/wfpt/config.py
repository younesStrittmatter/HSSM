--- conflicted
+++ resolved
@@ -1,18 +1,8 @@
 """Provide default configurations for models in the HSSM class."""
-<<<<<<< HEAD
-from typing import Any, Literal, Type
-=======
 from typing import Any, Literal
->>>>>>> 7ae229a6
 
-import pymc as pm
+from hssm import wfpt
 
-<<<<<<< HEAD
-from .base import log_pdf_sv, log_pdf
-from .wfpt import make_distribution
-
-=======
->>>>>>> 7ae229a6
 
 SupportedModels = Literal[
     "ddm",
@@ -23,174 +13,114 @@
     "weibull",
     "race_no_bias_angle_4",
     "ddm_seq2_no_bias",
+    "custom",
 ]
-
-LoglikKind = Literal["analytical", "approx_differentiable", "blackbox"]
 
 ConfigParams = Literal[
     "loglik",
+    "loglik_kind",
     "list_params",
-    "default_priors",
     "backend",
     "bounds",
 ]
 
 Config = dict[ConfigParams, Any]
 
-default_model_config: dict[SupportedModels, dict[Literal[LoglikKind], Config]] = {
+default_model_config: dict[SupportedModels, Config] = {
     "ddm": {
-        "analytical": {
-            "loglik": log_pdf,
-            "bounds": {
-                "z": (0.0, 1.0),
-            },
-            "default_priors": {
-                "v": {"name": "Uniform", "lower": -10.0, "upper": 10.0},
-                "a": {"name": "HalfNormal", "sigma": 2.0},
-                "t": {"name": "Uniform", "lower": 0.0, "upper": 0.5, "initval": 0.1},
-            },
-        },
-        "approx_differentiable": {
-            "loglik": "ddm.onnx",
-            "backend": "jax",
-            "bounds": {
-                "v": (-3.0, 3.0),
-                "a": (0.3, 2.5),
-                "z": (0.1, 0.9),
-                "t": (0.0, 2.0),
-            },
-        },
+        "loglik": wfpt.WFPT,
+        "loglik_kind": "analytical",
+        "list_params": ["v", "a", "z", "t"],
+        "backend": "pytensor",
+        "bounds": wfpt.ddm_analytical_bounds,
     },
     "ddm_sdv": {
-        "analytical": {
-            "loglik": log_pdf_sv,
-            "bounds": {
-                "z": (0.0, 1.0),
-            },
-            "default_priors": {
-                "v": {"name": "Uniform", "lower": -10.0, "upper": 10.0},
-                "sv": {"name": "HalfNormal", "sigma": 2.0},
-                "a": {"name": "HalfNormal", "sigma": 2.0},
-                "t": {"name": "Uniform", "lower": 0.0, "upper": 5.0, "initval": 0.0},
-            },
-        },
-        "approx_differentiable": {
-            "loglik": "ddm_sv.onnx",
-            "backend": "jax",
-            "bounds": {
-                "v": (-3.0, 3.0),
-                "sv": (0.0, 1.0),
-                "a": (0.3, 2.5),
-                "z": (0.1, 0.9),
-                "t": (0.0, 2.0),
-            },
-        },
+        "loglik": wfpt.WFPT_SDV,
+        "loglik_kind": "analytical",
+        "list_params": ["v", "a", "z", "t", "sv"],
+        "backend": "pytensor",
+        "bounds": wfpt.ddm_sdv_analytical_bounds,
     },
     "angle": {
-        "approx_differentiable": {
-            "loglik": "angle.onnx",
-            "backend": "jax",
-            "bounds": {
-                "v": (-3.0, 3.0),
-                "a": (0.3, 3.0),
-                "z": (0.1, 0.9),
-                "t": (0.001, 2.0),
-                "theta": (-0.1, 1.3),
-            },
+        "loglik_kind": "approx_differentiable",
+        "loglik": "angle.onnx",
+        "list_params": ["v", "a", "z", "t", "theta"],
+        "backend": "jax",
+        "bounds": {
+            "v": (-3.0, 3.0),
+            "a": (0.3, 3.0),
+            "z": (0.1, 0.9),
+            "t": (0.001, 2.0),
+            "theta": (-0.1, 1.3),
         },
     },
     "levy": {
-        "approx_differentiable": {
-            "loglik": "levy.onnx",
-            "backend": "jax",
-            "bounds": {
-                "v": (-3.0, 3.0),
-                "a": (0.3, 3.0),
-                "z": (0.1, 0.9),
-                "alpha": (1.0, 2.0),
-                "t": (1e-3, 2.0),
-            },
+        "loglik_kind": "approx_differentiable",
+        "loglik": "levy.onnx",
+        "list_params": ["v", "a", "z", "alpha", "t"],
+        "backend": "jax",
+        "bounds": {
+            "v": (-3.0, 3.0),
+            "a": (0.3, 3.0),
+            "z": (0.1, 0.9),
+            "alpha": (1.0, 2.0),
+            "t": (1e-3, 2.0),
         },
     },
     "ornstein": {
-        "approx_differentiable": {
-            "loglik": "ornstein.onnx",
-            "backend": "jax",
-            "bounds": {
-                "v": (-2.0, 2.0),
-                "a": (0.3, 3.0),
-                "z": (0.1, 0.9),
-                "g": (-1.0, 1.0),
-                "t": (1e-3, 2.0),
-            },
+        "loglik_kind": "approx_differentiable",
+        "loglik": "ornstein.onnx",
+        "list_params": ["v", "a", "z", "g", "t"],
+        "backend": "jax",
+        "bounds": {
+            "v": (-2.0, 2.0),
+            "a": (0.3, 3.0),
+            "z": (0.1, 0.9),
+            "g": (-1.0, 1.0),
+            "t": (1e-3, 2.0),
         },
     },
     "weibull": {
-        "approx_differentiable": {
-            "loglik": "weibull.onnx",
-            "backend": "jax",
-            "bounds": {
-                "v": (-2.5, 2.5),
-                "a": (0.3, 2.5),
-                "z": (0.2, 0.8),
-                "t": (1e-3, 2.0),
-                "alpha": (0.31, 4.99),
-                "beta": (0.31, 6.99),
-            },
+        "loglik_kind": "approx_differentiable",
+        "loglik": "weibull.onnx",
+        "list_params": ["v", "a", "z", "t", "alpha", "beta"],
+        "backend": "jax",
+        "bounds": {
+            "v": (-2.5, 2.5),
+            "a": (0.3, 2.5),
+            "z": (0.2, 0.8),
+            "t": (1e-3, 2.0),
+            "alpha": (0.31, 4.99),
+            "beta": (0.31, 6.99),
         },
     },
     "race_no_bias_angle_4": {
-        "approx_differentiable": {
-            "loglik": "race_no_bias_angle_4.onnx",
-            "backend": "jax",
-            "bounds": {
-                "v0": (0.0, 2.5),
-                "v1": (0.0, 2.5),
-                "v2": (0.0, 2.5),
-                "v3": (0.0, 2.5),
-                "a": (1.0, 3.0),
-                "z": (0.0, 0.9),
-                "ndt": (0.0, 2.0),
-                "theta": (-0.1, 1.45),
-            },
+        "loglik_kind": "approx_differentiable",
+        "loglik": "race_no_bias_angle_4.onnx",
+        "list_params": ["v0", "v1", "v2", "v3", "a", "z", "ndt", "theta"],
+        "backend": "jax",
+        "bounds": {
+            "v0": (0.0, 2.5),
+            "v1": (0.0, 2.5),
+            "v2": (0.0, 2.5),
+            "v3": (0.0, 2.5),
+            "a": (1.0, 3.0),
+            "z": (0.0, 0.9),
+            "ndt": (0.0, 2.0),
+            "theta": (-0.1, 1.45),
         },
     },
     "ddm_seq2_no_bias": {
-        "approx_differentiable": {
-            "loglik": "ddm_seq2_no_bias.onnx",
-            "backend": "jax",
-            "bounds": {
-                "vh": (-4.0, 4.0),
-                "vl1": (-4.0, 4.0),
-                "vl2": (-4.0, 4.0),
-                "a": (0.3, 2.5),
-                "t": (0.0, 2.0),
-            },
+        "loglik_kind": "approx_differentiable",
+        "loglik": "ddm_seq2_no_bias.onnx",
+        "list_params": ["vh", "vl1", "vl2", "a", "t"],
+        "backend": "jax",
+        "bounds": {
+            "vh": (-4.0, 4.0),
+            "vl1": (-4.0, 4.0),
+            "vl2": (-4.0, 4.0),
+            "a": (0.3, 2.5),
+            "t": (0.0, 2.0),
         },
     },
-}
-
-default_params: dict[SupportedModels, list[str]] = {
-    "ddm": ["v", "a", "z", "t"],
-    "ddm_sdv": ["v", "sv", "a", "z", "t"],
-    "angle": ["v", "a", "z", "t", "theta"],
-    "levy": ["v", "a", "z", "alpha", "t"],
-    "ornstein": ["v", "a", "z", "g", "t"],
-    "weibull": ["v", "a", "z", "t", "alpha", "beta"],
-    "race_no_bias_angle_4": ["v0", "v1", "v2", "v3", "a", "z", "ndt", "theta"],
-    "ddm_seq2_no_bias": ["vh", "vl1", "vl2", "a", "t"],
-}
-
-WFPT: Type[pm.Distribution] = make_distribution(
-    "ddm",
-    log_pdf,
-    list_params=default_params["ddm"],
-    bounds=default_model_config["ddm"]["analytical"]["bounds"],
-)
-
-WFPT_SDV: Type[pm.Distribution] = make_distribution(
-    "ddm_sdv",
-    log_pdf_sv,
-    list_params=default_params["ddm_sdv"],
-    bounds=default_model_config["ddm_sdv"]["analytical"]["bounds"],
-)+}