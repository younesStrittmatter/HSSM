"""HSSM: Hierarchical Sequential Sampling Models.

A package based on pymc and bambi to perform Bayesian inference for hierarchical
sequential sampling models.

This file defines the entry class HSSM.
"""


from __future__ import annotations

from typing import TYPE_CHECKING, Any, Callable, Literal

import bambi as bmb
import numpy as np
import pymc as pm
from numpy.typing import ArrayLike

from hssm import wfpt
from hssm.utils import (
    HSSMModelGraph,
    Param,
    _parse_bambi,
    get_alias_dict,
    merge_dicts,
    download_hf,
)
from hssm.wfpt.config import Config, SupportedModels, default_model_config

if TYPE_CHECKING:
    import arviz as az
    import pandas as pd
    import pytensor

LogLikeFunc = Callable[..., ArrayLike]


class HSSM:
    """The Hierarchical Sequential Sampling Model (HSSM) class.

    Parameters
    ----------
    data
        A pandas DataFrame with the minimum requirements of containing the data with the
        columns 'rt' and 'response'.
    model
        The name of the model to use. Currently supported models are "ddm", "angle",
        "levy", "ornstein", "weibull", "race_no_bias_angle_4", "ddm_seq2_no_bias". If
        using a custom model, please pass "custom". Defaults to "ddm".
    include, optional
        A list of dictionaries specifying parameter specifications to include in the
        model. If left unspecified, defaults will be used for all parameter
        specifications. Defaults to None.
    model_config, optional
        A dictionary containing the model configuration information. If None is
        provided, defaults will be used. Defaults to None.
    **kwargs
        Additional arguments passed to the bmb.Model object.

    Attributes
    ----------
    data
        A pandas DataFrame with at least two columns of "rt" and "response" indicating
        the response time and responses.
    list_params
        The list of strs of parameter names.
    model_name
        The name of the model.
    model_config
        A dictionary representing the model configuration.
    model_distribution
        The likelihood function of the model in the form of a pm.Distribution subclass.
    family
        A Bambi family object.
    priors
        A dictionary containing the prior distribution of parameters.
    formula
        A string representing the model formula.
    link
        A string or a dictionary representing the link functions for all parameters.
    params
        A list of Param objects representing model parameters.

    Methods
    -------
    sample
        A method to sample posterior distributions.
    sample_posterior_predictive
        A method to produce posterior predictive samples.
    set_alias
        Sets the alias for a paramter.
    graph
        Plot the model with PyMC's built-in graph function.
    """

    def __init__(
        self,
        data: pd.DataFrame,
        model: SupportedModels = "ddm",
        include: list[dict] | None = None,
        model_config: Config | None = None,
        loglik_kind: str | None = None,
        loglik: LogLikeFunc | pytensor.graph.Op | None = None,
        **kwargs,
    ):
        self.data = data
        self._inference_obj = None

        if model == "custom":
            if model_config:
                self.model_config = model_config
            else:
                if loglik_kind is None and loglik is None:
                    raise ValueError(
                        "For custom models,"
                        " both `loglik_kind` and `loglik` must be provided."
                    )
                self.model_config = default_model_config[model]
        else:
            if model not in default_model_config:
                supported_models = list(default_model_config.keys())
                raise ValueError(
                    f"`model` must be one of {supported_models} or 'custom'."
                )
            self.model_config = (
                default_model_config[model]
                if model_config is None
                else merge_dicts(default_model_config[model], model_config)
            )

            if not self.model_config:
                raise ValueError("Invalid custom model configuration.")

        if loglik and self.model_config["loglik_kind"] == "approx_differentiable":
            self.model_config["loglik"] = download_hf(loglik)  # type: ignore
        elif loglik and self.model_config["loglik_kind"] == "analytical":
            self.model_config["loglik"] = loglik
        self.model_name = model
        self.list_params = self.model_config["list_params"]
        self._parent = self.list_params[0]

        if include is None:
            include = []
        params_in_include = [param["name"] for param in include]

        other_kwargs: dict[Any, Any] = {}
        for k, v in kwargs.items():
            if k in self.list_params:
                if k in params_in_include:
                    raise ValueError(
                        f'Parameter "{k}" is already specified in `include`.'
                    )

                if isinstance(v, (int, float, bmb.Prior)):
                    include.append({"name": k, "prior": v})
                elif isinstance(v, dict):
                    include.append(v | {"name": k})
                else:
                    raise ValueError(
                        f"Parameter {k} must be a float, a dict, or a bmb.Prior object."
                    )
            else:
                other_kwargs |= {k: v}

        self.params, self.formula, self.priors, self.link = self._transform_params(
            include, self.model_name, self.model_config
        )

        for param in self.params:
            if param.name == self._parent:
                self._parent_param = param
                break

        assert self._parent_param is not None

        params_is_reg = [param.is_regression for param in self.params]

        if "loglik_kind" not in self.model_config or self.model_config[
            "loglik_kind"
        ] not in [
            "analytical",
            "approx_differentiable",
            "blackbox",
        ]:
            raise ValueError(
                "'loglike_kind' field of model_config must be one of "
                + '"analytical", "approx_differentiable", "blackbox".'
            )

        if (
            "loglik" in self.model_config
            and self.model_config["loglik_kind"] != "approx_differentiable"
        ):
            # If a user has already provided a log-likelihood function
            if issubclass(self.model_config["loglik"], pm.Distribution):
                # Test if the it is a distribution
                self.model_distribution = self.model_config["loglik"]
            else:
                # If not, create a distribution
                self.model_distribution = wfpt.make_distribution(
                    self.model_name,
                    loglik=loglik,  # type: ignore
                    list_params=self.list_params,
                )
        else:
            # If not, in the case of "approx_differentiable"
            if self.model_config["loglik_kind"] == "approx_differentiable":
                # Check if a loglik is provided.
                if (
                    "loglik" not in self.model_config
                    or self.model_config["loglik"] is None
                ):
                    raise ValueError(
                        "Please provide either a path to an onnx file for the log "
                        + "likelihood or a log-likelihood function."
                    )
<<<<<<< HEAD
                try:
                    self.model_distribution = wfpt.make_lan_distribution(
                        model=self.model_config["loglik"],
                        list_params=self.list_params,
                        backend=self.model_config["backend"],
                        params_is_reg=params_is_reg,
                    )
                except FileNotFoundError:
                    self.model_distribution = wfpt.make_lan_distribution(
                        model=download_hf(self.model_config["loglik"]),
                        list_params=self.list_params,
                        backend=self.model_config["backend"],
                        params_is_reg=params_is_reg,
                    )
=======
                self.model_distribution = wfpt.make_lan_distribution(
                    model_name=self.model_name,
                    model=self.model_config["loglik"],
                    list_params=self.list_params,
                    backend=self.model_config["backend"],
                    params_is_reg=params_is_reg,
                )
>>>>>>> baa4e12f
            else:
                raise ValueError(
                    "Please provide a likelihood function or a pm.Distribution "
                    + "in the `loglik` field of model_config!"
                )

        assert self.model_distribution is not None

        self.likelihood = bmb.Likelihood(
            self.model_config["loglik_kind"],
            params=self.list_params,
            parent=self.model_config["list_params"][0],
            dist=self.model_distribution,
        )

        self.family = SSMFamily(
            self.model_config["loglik_kind"], likelihood=self.likelihood, link=self.link
        )

        self.model = bmb.Model(
            self.formula, data, family=self.family, priors=self.priors, **other_kwargs
        )

        self._aliases = get_alias_dict(self.model, self._parent_param)
        self.set_alias(self._aliases)

    def _transform_params(
        self, include: list[dict] | None, model: str, model_config: Config
    ) -> tuple[list[Param], bmb.Formula, dict | None, dict[str, str | bmb.Link] | str]:
        """Transform parameters.

        Transforms a list of dictionaries containing parameter information into a
        list of Param objects. This function creates a formula, priors,and a link for
        the Bambi package based on the parameters.

        Parameters
        ----------
        include
            A list of dictionaries containing information about the parameters.
        model
            A string that indicates the type of the model.
        model_config
            A dict for the configuration for the model.

        Returns
        -------
            A tuple of 4 items, the latter 3 are for creating the bambi model.
            - A list of the same length as self.list_params containing Param objects.
            - A bmb.formula object.
            - An optional dict containing prior information for Bambi.
            - An optional dict of link functions for Bambi.
        """
        processed = []
        params = []
        if include:
            for param_dict in include:
                processed.append(param_dict["name"])
                is_parent = param_dict["name"] == self._parent
                param = Param(
                    bounds=model_config["bounds"][param_dict["name"]],
                    is_parent=is_parent,
                    **param_dict,
                )
                params.append(param)

        for param_str in self.list_params:
            if param_str not in processed:
                is_parent = param_str == self._parent
                bounds = model_config["bounds"][param_str]
                prior = 0.0 if model == "ddm" and param_str == "sv" else None
                param = Param(
                    name=param_str,
                    prior=prior,
                    bounds=bounds,
                    is_parent=is_parent,
                )
                params.append(param)

        if len(params) != len(self.list_params):
            raise ValueError("Please provide a correct set of priors")

        return params, *_parse_bambi(params)

    def sample(
        self,
        sampler: Literal[
            "mcmc", "nuts_numpyro", "nuts_blackjax", "laplace", "vi"
        ] = "mcmc",
        **kwargs,
    ) -> az.InferenceData | pm.Approximation:
        """Perform sampling using the `fit` method via bambi.Model.

        Parameters
        ----------
        sampler
            The sampler to use. Can be either "mcmc" (default), "nuts_numpyro",
            "nuts_blackjax", "laplace", or "vi".
        kwargs
            Other arguments passed to bmb.Model.fit()

        Returns
        -------
            An ArviZ `InferenceData` instance if inference_method is `"mcmc"`
            (default), "nuts_numpyro", "nuts_blackjax" or "laplace". An `Approximation`
            object if `"vi"`.
        """
        supported_samplers = ["mcmc", "nuts_numpyro", "nuts_blackjax", "laplace", "vi"]

        if sampler not in supported_samplers:
            raise ValueError(
                f"Unsupported sampler '{sampler}', must be one of {supported_samplers}"
            )

        self._inference_obj = self.model.fit(inference_method=sampler, **kwargs)

        return self.traces

    def sample_posterior_predictive(
        self,
        idata: az.InferenceData | None = None,
        data: pd.DataFrame | None = None,
        inplace: bool = True,
        include_group_specific: bool = True,
        kind: Literal["pps", "mean"] = "pps",
    ) -> az.InferenceData | None:
        """Perform posterior predictive sampling from the HSSM model.

        Parameters
        ----------
        idata, optional
            The `InferenceData` object returned by `HSSM.sample()`. If not provided,
            the `InferenceData` from the last time `sample()` is called will be used.
        data, optional
            An optional data frame with values for the predictors that are used to
            obtain out-of-sample predictions. If omitted, the original dataset is used.
        inplace, optional
            If `True` will modify idata in-place and append a `posterior_predictive`
            group to `idata`. Otherwise, it will return a copy of idata with the
            predictions added, by default True.
        include_group_specific, optional
            If `True` will make predictions including the group specific effects.
            Otherwise, predictions are made with common effects only (i.e. group-
            specific are set to zero), by default True.
        kind
            Indicates the type of prediction required. Can be `"mean"` or `"pps"`. The
            first returns draws from the posterior distribution of the mean, while the
            latter returns the draws from the posterior predictive distribution
            (i.e. the posterior probability distribution for a new observation).
            Defaults to `"pps"`.

        Raises
        ------
        ValueError
            If the model has not been sampled yet and idata is not provided.

        Returns
        -------
            InferenceData or None
        """
        if idata is None:
            if self._inference_obj is None:
                raise ValueError(
                    "The model has not been sampled yet. "
                    + "Please either provide an idata object or sample the model first."
                )
            idata = self._inference_obj
        return self.model.predict(idata, kind, data, inplace, include_group_specific)

    @property
    def pymc_model(self) -> pm.Model:
        """Provide access to the PyMC model.

        Returns
        -------
            The PyMC model built by bambi
        """
        return self.model.backend.model

    def set_alias(self, aliases: dict[str, str | dict]):
        """Set parameter aliases.

        Sets the aliases according to the dictionary passed to it and rebuild the
        model.

        Parameters
        ----------
        alias
            A dict specifying the paramter names being aliased and the aliases.
        """
        self.model.set_alias(aliases)
        self.model.build()

    # NOTE: can't annotate return type because the graphviz dependency is
    # optional
    def graph(self, formatting="plain", name=None, figsize=None, dpi=300, fmt="png"):
        """Produce a graphviz Digraph from a built HSSM model.

        Requires graphviz, which may be installed most easily with `conda install -c
        conda-forge python-graphviz`. Alternatively, you may install the `graphviz`
        binaries yourself, and then `pip install graphviz` to get the python bindings.
        See http://graphviz.readthedocs.io/en/stable/manual.html for more information.

        Parameters
        ----------
        formatting
            One of `"plain"` or `"plain_with_params"`. Defaults to `"plain"`.
        name
            Name of the figure to save. Defaults to `None`, no figure is saved.
        figsize
            Maximum width and height of figure in inches. Defaults to `None`, the
            figure size is set automatically. If defined and the drawing is larger than
            the given size, the drawing is uniformly scaled down so that it fits within
            the given size.  Only works if `name` is not `None`.
        dpi
            Point per inch of the figure to save.
            Defaults to 300. Only works if `name` is not `None`.
        fmt
            Format of the figure to save.
            Defaults to `"png"`. Only works if `name` is not `None`.

        Returns
        -------
            The graph

        Note
        ----
            The code is largely copied from
            https://github.com/bambinos/bambi/blob/main/bambi/models.py
            Credit for the code goes to Bambi developers.
        """
        self.model._check_built()

        graphviz = HSSMModelGraph(
            model=self.pymc_model, parent=self._parent_param
        ).make_graph(formatting=formatting)

        width, height = (None, None) if figsize is None else figsize

        if name is not None:
            graphviz_ = graphviz.copy()
            graphviz_.graph_attr.update(size=f"{width},{height}!")
            graphviz_.graph_attr.update(dpi=str(dpi))
            graphviz_.render(filename=name, format=fmt, cleanup=True)

            return graphviz_

        return graphviz

    def __repr__(self) -> str:
        """Create a representation of the model."""
        output = []

        output.append("Hierarchical Sequential Sampling Model")
        output.append(f"Model: {self.model_name}")
        output.append("")

        output.append("Response variable: rt,response")
        output.append(f"Observations: {len(self.data)}")
        output.append("")

        output.append("Parameters:")
        output.append("")

        for param in self.params:
            output.append(str(param))

        return "\r\n".join(output)

    def __str__(self) -> str:
        """Create a string representation of the model."""
        return self.__repr__()

    @property
    def traces(self) -> az.InferenceData | pm.Approximation:
        """Return the trace of the model after sampling.

        Raises
        ------
        ValueError
            If the model has not been sampled yet.

        Returns
        -------
            The trace of the model after sampling.
        """
        if not self._inference_obj:
            raise ValueError("Please sample the model first.")

        return self._inference_obj


class SSMFamily(bmb.Family):
    """Extends bmb.Family to get around the dimensionality mismatch."""

    def create_extra_pps_coord(self):
        """Create an extra dimension."""
        return np.arange(2)<|MERGE_RESOLUTION|>--- conflicted
+++ resolved
@@ -214,22 +214,7 @@
                         "Please provide either a path to an onnx file for the log "
                         + "likelihood or a log-likelihood function."
                     )
-<<<<<<< HEAD
-                try:
-                    self.model_distribution = wfpt.make_lan_distribution(
-                        model=self.model_config["loglik"],
-                        list_params=self.list_params,
-                        backend=self.model_config["backend"],
-                        params_is_reg=params_is_reg,
-                    )
-                except FileNotFoundError:
-                    self.model_distribution = wfpt.make_lan_distribution(
-                        model=download_hf(self.model_config["loglik"]),
-                        list_params=self.list_params,
-                        backend=self.model_config["backend"],
-                        params_is_reg=params_is_reg,
-                    )
-=======
+
                 self.model_distribution = wfpt.make_lan_distribution(
                     model_name=self.model_name,
                     model=self.model_config["loglik"],
@@ -237,7 +222,6 @@
                     backend=self.model_config["backend"],
                     params_is_reg=params_is_reg,
                 )
->>>>>>> baa4e12f
             else:
                 raise ValueError(
                     "Please provide a likelihood function or a pm.Distribution "
