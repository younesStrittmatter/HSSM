import numpy as np
import pytest

from hssm import wfpt


def test_make_model_rv():
<<<<<<< HEAD

    params = ["v", "a", "z", "t"]
=======
    params = ["v", "sv", "a", "z", "t"]
    theta = ["v", "a", "z", "t", "sv"]
>>>>>>> 4e16588b
    seed = 42

    # The order of true values, however, is
    # v, a, z, t
    true_values = [0.5, 0.5, 0.5, 0.3]

    wfpt_rv = wfpt.make_model_rv("ddm", params)
    rng = np.random.default_rng()

    random_sample = wfpt_rv.rng_fn(rng, *true_values, size=500)

    assert random_sample.shape == (500, 2)

    rng1 = np.random.default_rng(seed)
    rng2 = np.random.default_rng(seed)

    sequential_sample_1 = np.array(
        [wfpt_rv.rng_fn(rng1, *true_values, size=500) for _ in range(5)]
    )

    sequential_sample_2 = np.array(
        [wfpt_rv.rng_fn(rng2, *true_values, size=500) for _ in range(5)]
    )

    np.testing.assert_array_equal(sequential_sample_1, sequential_sample_2)

    true_values[0] = np.ones(100) * 0.5

    random_sample = wfpt_rv.rng_fn(rng, *true_values, size=100)

    assert random_sample.shape[0] == 100

    with pytest.raises(ValueError):
        wfpt_rv.rng_fn(rng, *true_values, size=500)<|MERGE_RESOLUTION|>--- conflicted
+++ resolved
@@ -5,13 +5,7 @@
 
 
 def test_make_model_rv():
-<<<<<<< HEAD
-
     params = ["v", "a", "z", "t"]
-=======
-    params = ["v", "sv", "a", "z", "t"]
-    theta = ["v", "a", "z", "t", "sv"]
->>>>>>> 4e16588b
     seed = 42
 
     # The order of true values, however, is
