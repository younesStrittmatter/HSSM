from pathlib import Path

import arviz as az
import bambi as bmb
import numpy as np
import pandas as pd
import pytensor
import pytest
import ssms

from hssm import HSSM
from hssm.hssm import _model_has_default
from hssm.utils import download_hf
from hssm.likelihoods import DDM, logp_ddm

pytensor.config.floatX = "float32"


@pytest.fixture
def data():
    v_true, a_true, z_true, t_true = [0.5, 1.5, 0.5, 1.5]
    obs_ddm = ssms.basic_simulators.simulator(
        [v_true, a_true, z_true, t_true], model="ddm", n_samples=50
    )
    obs_ddm = np.column_stack([obs_ddm["rts"][:, 0], obs_ddm["choices"][:, 0]])
    dataset = pd.DataFrame(obs_ddm, columns=["rt", "response"])
    dataset["x"] = dataset["rt"] * 0.1
    dataset["y"] = dataset["rt"] * 0.5
    return dataset


@pytest.fixture(scope="module")
def fixture_path():
    return Path(__file__).parent / "fixtures"


@pytest.fixture
def data_angle():
    v_true, a_true, z_true, t_true, theta_true = [0.5, 1.5, 0.5, 0.5, 0.3]
    obs_angle = ssms.basic_simulators.simulator(
        [v_true, a_true, z_true, t_true, theta_true], model="angle", n_samples=100
    )
    obs_angle = np.column_stack([obs_angle["rts"][:, 0], obs_angle["choices"][:, 0]])
    data = pd.DataFrame(obs_angle, columns=["rt", "response"])
    return data


@pytest.fixture
def example_model_config():
    return {
        "loglik_kind": "example",
        "list_params": ["v", "a", "z", "t"],
        "bounds": {
            "v": (-3.0, 3.0),
            "a": (0.3, 2.5),
            "z": (0.1, 0.9),
            "t": (0.0, 2.0),
        },
    }


@pytest.mark.parametrize(
    "include, should_raise_exception",
    [
        (
            [
                {
                    "name": "v",
                    "prior": {
                        "Intercept": {"name": "Uniform", "lower": -3.0, "upper": 3.0},
                        "x": {"name": "Uniform", "lower": -0.50, "upper": 0.50},
                        "y": {"name": "Uniform", "lower": -0.50, "upper": 0.50},
                    },
                    "formula": "v ~ 1 + x + y",
                    "link": "identity",
                }
            ],
            False,
        ),
        (
            [
                {
                    "name": "v",
                    "prior": {
                        "Intercept": {"name": "Uniform", "lower": -2.0, "upper": 3.0},
                        "x": {"name": "Uniform", "lower": -0.50, "upper": 0.50},
                        "y": {"name": "Uniform", "lower": -0.50, "upper": 0.50},
                    },
                    "formula": "v ~ 1 + x + y",
                },
                {
                    "name": "a",
                    "prior": {
                        "Intercept": {"name": "Uniform", "lower": -2.0, "upper": 3.0},
                        "x": {"name": "Uniform", "lower": -0.50, "upper": 0.50},
                        "y": {"name": "Uniform", "lower": -0.50, "upper": 0.50},
                    },
                    "formula": "a ~ 1 + x + y",
                },
            ],
            False,
        ),
        (
            [{"name": "invalid_param", "prior": "invalid_param"}],
            True,
        ),
        (
            [
                {
                    "name": "v",
                    "prior": {
                        "Intercept": {"name": "Uniform", "lower": -3.0, "upper": 3.0}
                    },
                    "formula": "v ~ 1",
                    "invalid_key": "identity",
                }
            ],
            True,
        ),
        (
            [
                {
                    "name": "v",
                    "prior": {
                        "Intercept": {"name": "Uniform", "lower": -3.0, "upper": 3.0}
                    },
                    "formula": "invalid_formula",
                }
            ],
            True,
        ),
    ],
)
def test_transform_params_general(data, include, should_raise_exception):
    if should_raise_exception:
        with pytest.raises(Exception):
            HSSM(data=data, include=include)
    else:
        model = HSSM(data=data, include=include)
        # Check model properties using a loop
        param_names = ["v", "a", "z", "t"]
        model_param_names = sorted([param.name for param in model.params.values()])
        assert model_param_names == sorted(param_names)
<<<<<<< HEAD
        assert len(model.params) == 4
        trace = model.sample(cores=1, chains=1, draws=10, tune=10)
=======
        assert len(model.params.values()) == 4
        trace = model.sample()
>>>>>>> 496f961d
        assert isinstance(trace, az.InferenceData)


def test__model_has_default():
    assert _model_has_default("ddm", "analytical")
    assert not _model_has_default("ddm", "blackbox")
    assert not _model_has_default("custom", "analytical")


def test_custom_model(data, example_model_config):
    with pytest.raises(
        ValueError, match="When using a custom model, please provide a `loglik_kind.`"
    ):
        model = HSSM(data=data, model="custom")

    with pytest.raises(ValueError, match="Please provide a valid `loglik`."):
        model = HSSM(data=data, model="custom", loglik_kind="analytical")

    with pytest.raises(
        ValueError, match="For custom models, please provide a valid `model_config`."
    ):
        model = HSSM(data=data, model="custom", loglik=DDM, loglik_kind="analytical")

    with pytest.raises(
        ValueError,
        match="For custom models, please provide `list_params` in `model_config`.",
    ):
        model = HSSM(
            data=data,
            model="custom",
            loglik=DDM,
            loglik_kind="analytical",
            model_config={},
        )

    model = HSSM(
        data=data,
        model="custom",
        model_config=example_model_config,
        loglik=logp_ddm,
        loglik_kind="analytical",
    )

    assert model.model_name == "custom"
    assert model.loglik_kind == "analytical"
    assert model.list_params == example_model_config["list_params"] + ["p_outlier"]


def test_model_definition_outside_include(data):
    model_with_one_param_fixed = HSSM(data, a=0.5)

    assert "a" in model_with_one_param_fixed.priors
    assert model_with_one_param_fixed.priors["a"] == 0.5

    model_with_one_param = HSSM(
        data, a={"prior": {"name": "Normal", "mu": 0.5, "sigma": 0.1}}
    )

    assert "a" in model_with_one_param.priors
    assert model_with_one_param.priors["a"].name == "Normal"

    with pytest.raises(
        ValueError, match='Parameter "a" is already specified in `include`'
    ):
        HSSM(data, include=[{"name": "a", "prior": 0.5}], a=0.5)


def test_model_with_approx_differentiable_likelihood_type(data_angle):
    loglik_kind = "approx_differentiable"
    loglik = "angle.onnx"
    model = HSSM(data=data_angle, model="angle", loglik_kind=loglik_kind, loglik=loglik)
    assert model.loglik == download_hf(loglik)
<<<<<<< HEAD
    trace = model.sample(cores=1, chains=1, tune=10, draws=10)
=======
    trace = model.sample()
>>>>>>> 496f961d
    assert isinstance(trace, az.InferenceData)


def test_sample_prior_predictive(data):
<<<<<<< HEAD
    model_no_regression = HSSM(data=data.iloc[:10, :])
=======
    data = data.iloc[:10, :]

    model_no_regression = HSSM(data=data)
>>>>>>> 496f961d
    rng = np.random.default_rng()

    prior_predictive_1 = model_no_regression.sample_prior_predictive(draws=10)
    prior_predictive_2 = model_no_regression.sample_prior_predictive(
        draws=10, random_seed=rng
    )

<<<<<<< HEAD
    model_regression = HSSM(
        data=data.iloc[:10, :], include=[dict(name="v", formula="v ~ 1 + x")]
    )
    prior_predictive_3 = model_regression.sample_prior_predictive(draws=10)
=======
    model_regression = HSSM(data=data, include=[dict(name="v", formula="v ~ 1 + x")])
    prior_predictive_3 = model_regression.sample_prior_predictive(draws=10)

    model_regression_a = HSSM(data=data, include=[dict(name="a", formula="a ~ 1 + x")])
    prior_predictive_4 = model_regression_a.sample_prior_predictive(draws=10)

    model_regression_multi = HSSM(
        data=data,
        include=[
            dict(name="v", formula="v ~ 1 + x"),
            dict(name="a", formula="a ~ 1 + y"),
        ],
    )
    prior_predictive_5 = model_regression_multi.sample_prior_predictive(draws=10)

    data["subject_id"] = np.arange(10)

    model_regression_random_effect = HSSM(
        data=data,
        include=[
            dict(name="v", formula="v ~ (1|subject_id) + x"),
            dict(name="a", formula="a ~ (1|subject_id) + y"),
        ],
    )
    prior_predictive_6 = model_regression_random_effect.sample_prior_predictive(
        draws=10
    )


def test_hierarchical(data):
    data = data.iloc[:10, :].copy()
    data["participant_id"] = np.arange(10)

    model = HSSM(data=data)
    assert all(param.is_regression for param in model.params.values())

    model = HSSM(data=data, v=bmb.Prior("Uniform", lower=-10.0, upper=10.0))
    assert all(
        param.is_regression for param in model.params.values() if param.name != "v"
    )

    model = HSSM(data=data, a=bmb.Prior("Uniform", lower=0.0, upper=10.0))
    assert all(
        param.is_regression for param in model.params.values() if param.name != "a"
    )

    model = HSSM(
        data=data,
        v=bmb.Prior("Uniform", lower=-10.0, upper=10.0),
        a=bmb.Prior("Uniform", lower=-10.0, upper=10.0),
    )
    assert all(
        param.is_regression
        for param in model.params.values()
        if param.name not in ["v", "a"]
    )
>>>>>>> 496f961d
<|MERGE_RESOLUTION|>--- conflicted
+++ resolved
@@ -141,13 +141,8 @@
         param_names = ["v", "a", "z", "t"]
         model_param_names = sorted([param.name for param in model.params.values()])
         assert model_param_names == sorted(param_names)
-<<<<<<< HEAD
         assert len(model.params) == 4
         trace = model.sample(cores=1, chains=1, draws=10, tune=10)
-=======
-        assert len(model.params.values()) == 4
-        trace = model.sample()
->>>>>>> 496f961d
         assert isinstance(trace, az.InferenceData)
 
 
@@ -220,22 +215,14 @@
     loglik = "angle.onnx"
     model = HSSM(data=data_angle, model="angle", loglik_kind=loglik_kind, loglik=loglik)
     assert model.loglik == download_hf(loglik)
-<<<<<<< HEAD
     trace = model.sample(cores=1, chains=1, tune=10, draws=10)
-=======
-    trace = model.sample()
->>>>>>> 496f961d
     assert isinstance(trace, az.InferenceData)
 
 
 def test_sample_prior_predictive(data):
-<<<<<<< HEAD
-    model_no_regression = HSSM(data=data.iloc[:10, :])
-=======
     data = data.iloc[:10, :]
 
     model_no_regression = HSSM(data=data)
->>>>>>> 496f961d
     rng = np.random.default_rng()
 
     prior_predictive_1 = model_no_regression.sample_prior_predictive(draws=10)
@@ -243,12 +230,6 @@
         draws=10, random_seed=rng
     )
 
-<<<<<<< HEAD
-    model_regression = HSSM(
-        data=data.iloc[:10, :], include=[dict(name="v", formula="v ~ 1 + x")]
-    )
-    prior_predictive_3 = model_regression.sample_prior_predictive(draws=10)
-=======
     model_regression = HSSM(data=data, include=[dict(name="v", formula="v ~ 1 + x")])
     prior_predictive_3 = model_regression.sample_prior_predictive(draws=10)
 
@@ -304,5 +285,4 @@
         param.is_regression
         for param in model.params.values()
         if param.name not in ["v", "a"]
-    )
->>>>>>> 496f961d
+    )